"""
Tipfy
=====
This is a tipfy experimental branch, which will be released as tipfy 0.7
in the future.

Tipfy is a small but powerful framework made specifically for
`Google App Engine <http://code.google.com/appengine/>`_. It is a lot like
`webapp <http://code.google.com/appengine/docs/python/tools/webapp/>`_::

    from tipfy import RequestHandler, Response

    class HelloWorldHandler(RequestHandler):
        def get(self):
            return Response('Hello, World!')


...but offers a bunch of features and goodies that webapp misses: i18n,
sessions, own authentication, flash messages and more. Everything in a modular,
lightweight way, tuned for App Engine. You use only what you need, when you
need.


Links
-----
* `Tipfy's website <http://www.tipfy.org/>`_
* `Installation instructions <http://www.tipfy.org/wiki/guide/installation/>`_
* `Extensions <http://www.tipfy.org/wiki/extensions/>`_
* `Wiki <http://www.tipfy.org/wiki/>`_
* `Discussion Group <http://groups.google.com/group/tipfy>`_
* `Issue Tracker <http://code.google.com/p/tipfy/issues/list>`_
* `Source Code Repository <http://code.google.com/p/tipfy/>`_
"""
from setuptools import setup

setup(
<<<<<<< HEAD
    name = 'tipfy',
    version = '0.6.3',
=======
    name = 'tipfy-dev',
    version = '1.0',
>>>>>>> ae892d30
    license = 'BSD',
    url = 'http://www.tipfy.org/',
    download_url = 'http://www.tipfy.org/tipfy.tar.gz',
    description = 'The almighty little framework for Google App Engine',
    long_description = __doc__,
    author = 'Rodrigo Moraes',
    author_email = 'rodrigo.moraes@gmail.com',
    zip_safe = False,
    platforms = 'any',
    packages = [
        'tipfy',
        'tipfy.auth',
        'tipfy.auth.appengine',
        'tipfy.debugger',
        'tipfy.sessions',
        'tipfyext',
        'tipfyext.appengine',
        'tipfyext.appengine.db',
        'tipfyext.jinja2',
        'tipfyext.wtforms',
    ],
    namespace_packages = [
        'tipfyext',
    ],
    include_package_data = True,
    install_requires = [
        'werkzeug>=0.6.1',
        'jinja2>=2.5.1',
        'babel',
        'gaepytz',
        'wtforms',
        'setuptools',
    ],
    entry_points = {
        'console_scripts': [
            'jinja2_compile = tipfyext.jinja2.scripts:compile_templates',
        ],
    },
    classifiers = [
        'Development Status :: 5 - Production/Stable',
        'Environment :: Web Environment',
        'Intended Audience :: Developers',
        'License :: OSI Approved :: BSD License',
        'Operating System :: OS Independent',
        'Programming Language :: Python',
        'Topic :: Internet :: WWW/HTTP :: Dynamic Content',
        'Topic :: Software Development :: Libraries :: Python Modules',
    ]
)<|MERGE_RESOLUTION|>--- conflicted
+++ resolved
@@ -34,13 +34,8 @@
 from setuptools import setup
 
 setup(
-<<<<<<< HEAD
-    name = 'tipfy',
-    version = '0.6.3',
-=======
     name = 'tipfy-dev',
     version = '1.0',
->>>>>>> ae892d30
     license = 'BSD',
     url = 'http://www.tipfy.org/',
     download_url = 'http://www.tipfy.org/tipfy.tar.gz',
