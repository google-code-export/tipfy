--- conflicted
+++ resolved
@@ -1,17 +1,5 @@
 # -*- coding: utf-8 -*-
-<<<<<<< HEAD
-"""
-    main
-    ~~~~
-
-    Run Tipfy apps.
-
-    :copyright: 2009 by tipfy.org.
-    :license: BSD, see LICENSE for more details.
-"""
-=======
 """WSGI app setup."""
->>>>>>> 218ff259
 import os
 import sys
 
@@ -20,10 +8,6 @@
     # and optionally to lib/dist.zip, loaded using zipimport.
     sys.path[0:0] = ['lib', 'lib/dist', 'lib/dist.zip']
 
-<<<<<<< HEAD
-import config
-import tipfy
-=======
 from tipfy import Tipfy
 from config import config
 from urls import rules
@@ -47,18 +31,11 @@
     from google.appengine.tools.dev_appserver import HardenedModulesHook
     HardenedModulesHook._WHITE_LIST_C_MODULES += ['_ctypes', 'gestalt']
 
->>>>>>> 218ff259
 
 # Is this the development server?
 debug = os.environ.get('SERVER_SOFTWARE', '').startswith('Dev')
 
 # Instantiate the application.
-<<<<<<< HEAD
-app = tipfy.make_wsgi_app(config=config.config, debug=debug)
-
-
-def main():
-=======
 app = Tipfy(rules=rules, config=config, debug=debug)
 enable_appstats(app)
 enable_jinja2_debugging()
@@ -66,7 +43,6 @@
 
 def main():
     # Run the app.
->>>>>>> 218ff259
     app.run()
 
 
