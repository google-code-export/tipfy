# -*- coding: utf-8 -*-
<<<<<<< HEAD
"""
    config
    ~~~~~~

    Configuration settings.

    :copyright: 2009 by tipfy.org.
    :license: BSD, see LICENSE for more details.
"""
=======
"""App configuration."""
>>>>>>> ae892d30
config = {}

# Configurations for the 'tipfy' module.
config['tipfy'] = {
    # Enable debugger. It will be loaded only in development.
    'middleware': [
        'tipfy.ext.debugger.DebuggerMiddleware',
    ],
    # Enable the Hello, World! app example.
    'apps_installed': [
        'apps.hello_world',
    ],
}<|MERGE_RESOLUTION|>--- conflicted
+++ resolved
@@ -1,17 +1,5 @@
 # -*- coding: utf-8 -*-
-<<<<<<< HEAD
-"""
-    config
-    ~~~~~~
-
-    Configuration settings.
-
-    :copyright: 2009 by tipfy.org.
-    :license: BSD, see LICENSE for more details.
-"""
-=======
 """App configuration."""
->>>>>>> ae892d30
 config = {}
 
 # Configurations for the 'tipfy' module.
@@ -22,6 +10,6 @@
     ],
     # Enable the Hello, World! app example.
     'apps_installed': [
-        'apps.hello_world',
+        'hello_world',
     ],
 }