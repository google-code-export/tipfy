--- conflicted
+++ resolved
@@ -310,9 +310,8 @@
     app = WSGIApplication(config)
 
     # Apply post_make_app hooks.
-    for res in app.hooks.iter('post_make_app', app):
-        if res is not None:
-            app = res
+    for hook in app.hooks.get('post_make_app'):
+        app = hook(app) or app
 
     return app
 
@@ -329,18 +328,11 @@
     if app.config.get('tipfy', 'dev'):
         fix_sys_path()
 
-<<<<<<< HEAD
     # Apply pre_run_app hooks.
-    for res in app.hooks.iter('pre_run_app', app):
-        if res is not None:
-            app = res
-=======
-    # Apply pre-run hooks.
-    # Note: using app.hooks.iter caused only the last middleware 
+    # Note: using app.hooks.iter caused only the last middleware
     #   to get applied instead of chaining the middleware
     for hook in app.hooks.get('pre_run_app'):
         app = hook(app) or app
->>>>>>> 095c875d
 
     # Run it.
     PatchedCGIHandler().run(app)
