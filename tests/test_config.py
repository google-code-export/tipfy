# -*- coding: utf-8 -*-
"""
Tests for tipfy config
"""
import unittest

<<<<<<< HEAD
from nose.tools import assert_raises, raises
=======
from tipfy import Tipfy, RequestHandler, REQUIRED_VALUE
from tipfy.app import local
from tipfy.config import Config
>>>>>>> 218ff259

from tipfy import Config, Tipfy, RequestHandler, REQUIRED_VALUE

<<<<<<< HEAD
=======
class TestConfig(unittest.TestCase):
    def tearDown(self):
        local.__release_local__()

    def test_get(self):
        config = Config({'foo': {
            'bar': 'baz',
            'doo': 'ding',
        }})

        self.assertEqual(config.get('foo'), {
            'bar': 'baz',
            'doo': 'ding',
        })

        self.assertEqual(config.get('bar'), {})
>>>>>>> 218ff259

class TestConfig(unittest.TestCase):
    def test_get_existing_keys(self):
        config = Config({'foo': {
            'bar': 'baz',
            'doo': 'ding',
        }})

<<<<<<< HEAD
        assert config.get('foo', 'bar') == 'baz'
        assert config.get('foo', 'doo') == 'ding'
=======
        self.assertEqual(config.get_config('foo', 'bar'), 'baz')
        self.assertEqual(config.get_config('foo', 'doo'), 'ding')
>>>>>>> 218ff259

    def test_get_existing_keys_from_default(self):
        config = Config({}, {'foo': {
            'bar': 'baz',
            'doo': 'ding',
        }})

<<<<<<< HEAD
        assert config.get('foo', 'bar') == 'baz'
        assert config.get('foo', 'doo') == 'ding'
=======
        self.assertEqual(config.get_config('foo', 'bar'), 'baz')
        self.assertEqual(config.get_config('foo', 'doo'), 'ding')
>>>>>>> 218ff259

    def test_get_non_existing_keys(self):
        config = Config()

<<<<<<< HEAD
        assert config.get('foo', 'bar') is None
=======
        self.assertRaises(KeyError, config.get_config, 'foo', 'bar')
>>>>>>> 218ff259

    def test_get_dict_existing_keys(self):
        config = Config({'foo': {
            'bar': 'baz',
            'doo': 'ding',
        }})

<<<<<<< HEAD
        assert config.get('foo') == {
=======
        self.assertEqual(config.get_config('foo'), {
>>>>>>> 218ff259
            'bar': 'baz',
            'doo': 'ding',
        }

    def test_get_dict_non_existing_keys(self):
        config = Config()

<<<<<<< HEAD
        assert config.get('bar') is None
=======
        self.assertRaises(KeyError, config.get_config, 'bar')
>>>>>>> 218ff259

    def test_get_with_default(self):
        config = Config()

<<<<<<< HEAD
        assert config.get('foo', 'bar', 'ooops') == 'ooops'
        assert config.get('foo', 'doo', 'wooo') == 'wooo'
=======
        self.assertRaises(KeyError, config.get_config, 'foo', 'bar', 'ooops')
        self.assertRaises(KeyError, config.get_config, 'foo', 'doo', 'wooo')
>>>>>>> 218ff259

    def test_get_with_default_and_none(self):
        config = Config({'foo': {
            'bar': None,
        }})

<<<<<<< HEAD
        assert config.get('foo', 'bar', 'ooops') is None
=======
        self.assertEqual(config.get_config('foo', 'bar', 'ooops'), None)
>>>>>>> 218ff259

    def test_update(self):
        config = Config({'foo': {
            'bar': 'baz',
            'doo': 'ding',
        }})

<<<<<<< HEAD
        assert config.get('foo', 'bar') == 'baz'
        assert config.get('foo', 'doo') == 'ding'

        config.update('foo', {'bar': 'other'})

        assert config.get('foo', 'bar') == 'other'
        assert config.get('foo', 'doo') == 'ding'
=======
        self.assertEqual(config.get_config('foo', 'bar'), 'baz')
        self.assertEqual(config.get_config('foo', 'doo'), 'ding')

        config.update('foo', {'bar': 'other'})

        self.assertEqual(config.get_config('foo', 'bar'), 'other')
        self.assertEqual(config.get_config('foo', 'doo'), 'ding')
>>>>>>> 218ff259

    def test_setdefault(self):
        config = Config()

<<<<<<< HEAD
        assert config.get('foo') is None
=======
        self.assertRaises(KeyError, config.get_config, 'foo')
>>>>>>> 218ff259

        config.setdefault('foo', {
            'bar': 'baz',
            'doo': 'ding',
        })

<<<<<<< HEAD
        assert config.get('foo', 'bar') == 'baz'
        assert config.get('foo', 'doo') == 'ding'
=======
        self.assertEqual(config.get_config('foo', 'bar'), 'baz')
        self.assertEqual(config.get_config('foo', 'doo'), 'ding')
>>>>>>> 218ff259

    def test_setdefault2(self):
        config = Config({'foo': {
            'bar': 'baz',
        }})

<<<<<<< HEAD
        assert config.get('foo') == {
=======
        self.assertEqual(config.get_config('foo'), {
>>>>>>> 218ff259
            'bar': 'baz',
        }

        config.setdefault('foo', {
            'bar': 'wooo',
            'doo': 'ding',
        })

<<<<<<< HEAD
        assert config.get('foo', 'bar') == 'baz'
        assert config.get('foo', 'doo') == 'ding'
=======
        self.assertEqual(config.get_config('foo', 'bar'), 'baz')
        self.assertEqual(config.get_config('foo', 'doo'), 'ding')
>>>>>>> 218ff259

    def test_setitem(self):
        config = Config()
        config['foo'] = {'bar': 'baz'}

<<<<<<< HEAD
        def setitem(key, value):
            config[key] = value
            return config

        assert setitem('foo', {'bar': 'baz'}) == {'foo': {'bar': 'baz'}}
=======
        self.assertEqual(config, {'foo': {'bar': 'baz'}})
        self.assertEqual(config['foo'], {'bar': 'baz'})
>>>>>>> 218ff259

    def test_init_no_dict_values(self):
        assert_raises(AssertionError, Config, {'foo': 'bar'})
        assert_raises(AssertionError, Config, {'foo': None})
        assert_raises(AssertionError, Config, 'foo')

    def test_init_no_dict_default(self):
        assert_raises(AssertionError, Config, {}, {'foo': 'bar'})
        assert_raises(AssertionError, Config, {}, {'foo': None})
        assert_raises(AssertionError, Config, {}, 'foo')

    def test_update_no_dict_values(self):
        config = Config()

        assert_raises(AssertionError, config.update, {'foo': 'bar'}, 'baz')
        assert_raises(AssertionError, config.update, {'foo': None}, 'baz')
        assert_raises(AssertionError, config.update, 'foo', 'bar')

    def test_setdefault_no_dict_values(self):
        config = Config()

        assert_raises(AssertionError, config.setdefault, 'foo', 'bar')
        assert_raises(AssertionError, config.setdefault, 'foo', None)

    def test_setitem_no_dict_values(self):
        config = Config()

        def setitem(key, value):
            config[key] = value
            return config

        assert_raises(AssertionError, setitem, 'foo', 'bar')
        assert_raises(AssertionError, setitem, 'foo', None)


<<<<<<< HEAD
class TestGetConfig(unittest.TestCase):
=======
class TestLoadConfig(unittest.TestCase):
    def tearDown(self):
        local.__release_local__()

>>>>>>> 218ff259
    def test_default_config(self):
        config = Config()

        from resources.template import default_config as template_config
        from resources.i18n import default_config as i18n_config

<<<<<<< HEAD
        assert config.get_or_load('resources.template', 'templates_dir') == template_config['templates_dir']
        assert config.get_or_load('resources.i18n', 'locale') == i18n_config['locale']
        assert config.get_or_load('resources.i18n', 'timezone') == i18n_config['timezone']
=======
        self.assertEqual(config.get_config('resources.template', 'templates_dir'), template_config['templates_dir'])
        self.assertEqual(config.get_config('resources.i18n', 'locale'), i18n_config['locale'])
        self.assertEqual(config.get_config('resources.i18n', 'timezone'), i18n_config['timezone'])
>>>>>>> 218ff259

    def test_default_config_with_non_existing_key(self):
        config = Config()

        from resources.i18n import default_config as i18n_config

        # In the first time the module config will be loaded normally.
<<<<<<< HEAD
        assert config.get_or_load('resources.i18n', 'locale') == i18n_config['locale']

        # In the second time it won't be loaded, but won't find the value and then use the default.
        assert config.get_or_load('resources.i18n', 'i_dont_exist', 'foo') == 'foo'
=======
        self.assertEqual(config.get_config('resources.i18n', 'locale'), i18n_config['locale'])

        # In the second time it won't be loaded, but won't find the value and then use the default.
        self.assertEqual(config.get_config('resources.i18n', 'i_dont_exist', 'foo'), 'foo')
>>>>>>> 218ff259

    def test_override_config(self):
        config = Config({
            'resources.template': {
                'templates_dir': 'apps/templates'
            },
            'resources.i18n': {
                'locale': 'pt_BR',
                'timezone': 'America/Sao_Paulo',
            },
        })

<<<<<<< HEAD
        assert config.get_or_load('resources.template', 'templates_dir') == 'apps/templates'
        assert config.get_or_load('resources.i18n', 'locale') == 'pt_BR'
        assert config.get_or_load('resources.i18n', 'timezone') == 'America/Sao_Paulo'
=======
        self.assertEqual(config.get_config('resources.template', 'templates_dir'), 'apps/templates')
        self.assertEqual(config.get_config('resources.i18n', 'locale'), 'pt_BR')
        self.assertEqual(config.get_config('resources.i18n', 'timezone'), 'America/Sao_Paulo')
>>>>>>> 218ff259

    def test_override_config2(self):
        config = Config({
            'resources.i18n': {
                'timezone': 'America/Sao_Paulo',
            },
        })

<<<<<<< HEAD
        assert config.get_or_load('resources.i18n', 'locale') == 'en_US'
        assert config.get_or_load('resources.i18n', 'timezone') == 'America/Sao_Paulo'
=======
        self.assertEqual(config.get_config('resources.i18n', 'locale'), 'en_US')
        self.assertEqual(config.get_config('resources.i18n', 'timezone'), 'America/Sao_Paulo')
>>>>>>> 218ff259

    def test_get(self):
        config = Config({'foo': {
            'bar': 'baz',
        }})

<<<<<<< HEAD
        assert config.get_or_load('foo', 'bar') == 'baz'
=======
        self.assertEqual(config.get_config('foo', 'bar'), 'baz')
>>>>>>> 218ff259

    def test_get_with_default(self):
        config = Config()

<<<<<<< HEAD
        assert config.get_or_load('resources.i18n', 'bar', 'baz') == 'baz'
=======
        self.assertEqual(config.get_config('resources.i18n', 'bar', 'baz'), 'baz')
>>>>>>> 218ff259

    def test_get_with_default_and_none(self):
        config = Config({'foo': {
            'bar': None,
        }})

<<<<<<< HEAD
        assert config.get_or_load('foo', 'bar', 'ooops') is None

    def test_get_with_default_and_module_load(self):
        config = Config()
        assert config.get_or_load('resources.i18n', 'locale') == 'en_US'
        assert config.get_or_load('resources.i18n', 'locale', 'foo') == 'en_US'
=======
        self.assertEqual(config.get_config('foo', 'bar', 'ooops'), None)

    def test_get_with_default_and_module_load(self):
        config = Config()
        self.assertEqual(config.get_config('resources.i18n', 'locale'), 'en_US')
        self.assertEqual(config.get_config('resources.i18n', 'locale', 'foo'), 'en_US')
>>>>>>> 218ff259

    @raises(KeyError)
    def test_required_config(self):
        config = Config()
<<<<<<< HEAD
        config.get_or_load('resources.i18n', 'required')
=======
        self.assertRaises(KeyError, config.get_config, 'resources.i18n', 'foo')
>>>>>>> 218ff259

    @raises(KeyError)
    def test_missing_module(self):
        config = Config()
<<<<<<< HEAD
        assert config.get_or_load('i_dont_exist', 'i_dont_exist') == 'baz'
=======
        self.assertRaises(KeyError, config.get_config, 'i_dont_exist', 'i_dont_exist')
>>>>>>> 218ff259

    @raises(KeyError)
    def test_missing_module2(self):
        config = Config()
<<<<<<< HEAD
        assert config.get_or_load('i_dont_exist') == 'baz'
=======
        self.assertRaises(KeyError, config.get_config, 'i_dont_exist')
>>>>>>> 218ff259

    @raises(KeyError)
    def test_missing_key(self):
        config = Config()
<<<<<<< HEAD
        config.get_or_load('resources.i18n', 'i_dont_exist')
=======
        self.assertRaises(KeyError, config.get_config, 'resources.i18n', 'i_dont_exist')
>>>>>>> 218ff259

    @raises(KeyError)
    def test_missing_default_config(self):
        config = Config()
<<<<<<< HEAD
        assert config.get_or_load('webapp2', 'foo') == 'baz'

    def test_app_get_config(self):
        app = Tipfy()

        assert app.get_config('resources.i18n', 'locale') == 'en_US'
        assert app.get_config('resources.i18n', 'locale', 'foo') == 'en_US'
        assert app.get_config('resources.i18n') == {
            'locale': 'en_US',
            'timezone': 'America/Chicago',
            'required': REQUIRED_VALUE,
        }
=======
        self.assertRaises(KeyError, config.get_config, 'tipfy', 'foo')
>>>>>>> 218ff259

    def test_request_handler_get_config(self):
        app = Tipfy()

        handler = RequestHandler(app, None)

        assert handler.get_config('resources.i18n', 'locale') == 'en_US'
        assert handler.get_config('resources.i18n', 'locale', 'foo') == 'en_US'
        assert handler.get_config('resources.i18n') == {
            'locale': 'en_US',
            'timezone': 'America/Chicago',
            'required': REQUIRED_VALUE,
<<<<<<< HEAD
        }
=======
        })


class TestLoadConfigGetItem(unittest.TestCase):
    def tearDown(self):
        local.__release_local__()

    def test_default_config(self):
        config = Config()

        from resources.template import default_config as template_config
        from resources.i18n import default_config as i18n_config

        self.assertEqual(config['resources.template']['templates_dir'], template_config['templates_dir'])
        self.assertEqual(config['resources.i18n']['locale'], i18n_config['locale'])
        self.assertEqual(config['resources.i18n']['timezone'], i18n_config['timezone'])

    def test_default_config_with_non_existing_key(self):
        config = Config()

        from resources.i18n import default_config as i18n_config

        # In the first time the module config will be loaded normally.
        self.assertEqual(config['resources.i18n']['locale'], i18n_config['locale'])

        # In the second time it won't be loaded, but won't find the value and then use the default.
        self.assertEqual(config['resources.i18n'].get('i_dont_exist', 'foo'), 'foo')

    def test_override_config(self):
        config = Config({
            'resources.template': {
                'templates_dir': 'apps/templates'
            },
            'resources.i18n': {
                'locale': 'pt_BR',
                'timezone': 'America/Sao_Paulo',
            },
        })

        self.assertEqual(config['resources.template']['templates_dir'], 'apps/templates')
        self.assertEqual(config['resources.i18n']['locale'], 'pt_BR')
        self.assertEqual(config['resources.i18n']['timezone'], 'America/Sao_Paulo')

    def test_override_config2(self):
        config = Config({
            'resources.i18n': {
                'timezone': 'America/Sao_Paulo',
            },
        })

        self.assertEqual(config['resources.i18n']['locale'], 'en_US')
        self.assertEqual(config['resources.i18n']['timezone'], 'America/Sao_Paulo')

    def test_get(self):
        config = Config({'foo': {
            'bar': 'baz',
        }})

        self.assertEqual(config['foo']['bar'], 'baz')

    def test_get_with_default(self):
        config = Config()

        self.assertEqual(config['resources.i18n'].get('bar', 'baz'), 'baz')

    def test_get_with_default_and_none(self):
        config = Config({'foo': {
            'bar': None,
        }})

        self.assertEqual(config['foo'].get('bar', 'ooops'), None)

    def test_get_with_default_and_module_load(self):
        config = Config()
        self.assertEqual(config['resources.i18n']['locale'], 'en_US')
        self.assertEqual(config['resources.i18n'].get('locale', 'foo'), 'en_US')

    def test_required_config(self):
        config = Config()
        self.assertRaises(KeyError, config['resources.i18n'].__getitem__, 'foo')
        self.assertRaises(KeyError, config['resources.i18n'].__getitem__, 'required')

    def test_missing_module(self):
        config = Config()
        self.assertRaises(KeyError, config.__getitem__, 'i_dont_exist')

    def test_missing_key(self):
        config = Config()
        self.assertRaises(KeyError, config['resources.i18n'].__getitem__, 'i_dont_exist')

    def test_missing_default_config(self):
        config = Config()
        self.assertRaises(KeyError, config['tipfy'].__getitem__, 'foo')


class TestGetConfig(unittest.TestCase):
    def tearDown(self):
        local.__release_local__()

    '''
    def test_get_config(self):
        app = Tipfy()
        self.assertEqual(get_config('resources.i18n', 'locale'), 'en_US')
    '''
>>>>>>> 218ff259
<|MERGE_RESOLUTION|>--- conflicted
+++ resolved
@@ -4,18 +4,11 @@
 """
 import unittest
 
-<<<<<<< HEAD
-from nose.tools import assert_raises, raises
-=======
 from tipfy import Tipfy, RequestHandler, REQUIRED_VALUE
 from tipfy.app import local
 from tipfy.config import Config
->>>>>>> 218ff259
-
-from tipfy import Config, Tipfy, RequestHandler, REQUIRED_VALUE
-
-<<<<<<< HEAD
-=======
+
+
 class TestConfig(unittest.TestCase):
     def tearDown(self):
         local.__release_local__()
@@ -32,22 +25,15 @@
         })
 
         self.assertEqual(config.get('bar'), {})
->>>>>>> 218ff259
-
-class TestConfig(unittest.TestCase):
+
     def test_get_existing_keys(self):
         config = Config({'foo': {
             'bar': 'baz',
             'doo': 'ding',
         }})
 
-<<<<<<< HEAD
-        assert config.get('foo', 'bar') == 'baz'
-        assert config.get('foo', 'doo') == 'ding'
-=======
-        self.assertEqual(config.get_config('foo', 'bar'), 'baz')
-        self.assertEqual(config.get_config('foo', 'doo'), 'ding')
->>>>>>> 218ff259
+        self.assertEqual(config.get_config('foo', 'bar'), 'baz')
+        self.assertEqual(config.get_config('foo', 'doo'), 'ding')
 
     def test_get_existing_keys_from_default(self):
         config = Config({}, {'foo': {
@@ -55,22 +41,13 @@
             'doo': 'ding',
         }})
 
-<<<<<<< HEAD
-        assert config.get('foo', 'bar') == 'baz'
-        assert config.get('foo', 'doo') == 'ding'
-=======
-        self.assertEqual(config.get_config('foo', 'bar'), 'baz')
-        self.assertEqual(config.get_config('foo', 'doo'), 'ding')
->>>>>>> 218ff259
+        self.assertEqual(config.get_config('foo', 'bar'), 'baz')
+        self.assertEqual(config.get_config('foo', 'doo'), 'ding')
 
     def test_get_non_existing_keys(self):
         config = Config()
 
-<<<<<<< HEAD
-        assert config.get('foo', 'bar') is None
-=======
         self.assertRaises(KeyError, config.get_config, 'foo', 'bar')
->>>>>>> 218ff259
 
     def test_get_dict_existing_keys(self):
         config = Config({'foo': {
@@ -78,45 +55,28 @@
             'doo': 'ding',
         }})
 
-<<<<<<< HEAD
-        assert config.get('foo') == {
-=======
         self.assertEqual(config.get_config('foo'), {
->>>>>>> 218ff259
-            'bar': 'baz',
-            'doo': 'ding',
-        }
+            'bar': 'baz',
+            'doo': 'ding',
+        })
 
     def test_get_dict_non_existing_keys(self):
         config = Config()
 
-<<<<<<< HEAD
-        assert config.get('bar') is None
-=======
         self.assertRaises(KeyError, config.get_config, 'bar')
->>>>>>> 218ff259
 
     def test_get_with_default(self):
         config = Config()
 
-<<<<<<< HEAD
-        assert config.get('foo', 'bar', 'ooops') == 'ooops'
-        assert config.get('foo', 'doo', 'wooo') == 'wooo'
-=======
         self.assertRaises(KeyError, config.get_config, 'foo', 'bar', 'ooops')
         self.assertRaises(KeyError, config.get_config, 'foo', 'doo', 'wooo')
->>>>>>> 218ff259
 
     def test_get_with_default_and_none(self):
         config = Config({'foo': {
             'bar': None,
         }})
 
-<<<<<<< HEAD
-        assert config.get('foo', 'bar', 'ooops') is None
-=======
         self.assertEqual(config.get_config('foo', 'bar', 'ooops'), None)
->>>>>>> 218ff259
 
     def test_update(self):
         config = Config({'foo': {
@@ -124,144 +84,98 @@
             'doo': 'ding',
         }})
 
-<<<<<<< HEAD
-        assert config.get('foo', 'bar') == 'baz'
-        assert config.get('foo', 'doo') == 'ding'
+        self.assertEqual(config.get_config('foo', 'bar'), 'baz')
+        self.assertEqual(config.get_config('foo', 'doo'), 'ding')
 
         config.update('foo', {'bar': 'other'})
 
-        assert config.get('foo', 'bar') == 'other'
-        assert config.get('foo', 'doo') == 'ding'
-=======
-        self.assertEqual(config.get_config('foo', 'bar'), 'baz')
-        self.assertEqual(config.get_config('foo', 'doo'), 'ding')
-
-        config.update('foo', {'bar': 'other'})
-
         self.assertEqual(config.get_config('foo', 'bar'), 'other')
         self.assertEqual(config.get_config('foo', 'doo'), 'ding')
->>>>>>> 218ff259
 
     def test_setdefault(self):
         config = Config()
 
-<<<<<<< HEAD
-        assert config.get('foo') is None
-=======
         self.assertRaises(KeyError, config.get_config, 'foo')
->>>>>>> 218ff259
 
         config.setdefault('foo', {
             'bar': 'baz',
             'doo': 'ding',
         })
 
-<<<<<<< HEAD
-        assert config.get('foo', 'bar') == 'baz'
-        assert config.get('foo', 'doo') == 'ding'
-=======
-        self.assertEqual(config.get_config('foo', 'bar'), 'baz')
-        self.assertEqual(config.get_config('foo', 'doo'), 'ding')
->>>>>>> 218ff259
+        self.assertEqual(config.get_config('foo', 'bar'), 'baz')
+        self.assertEqual(config.get_config('foo', 'doo'), 'ding')
 
     def test_setdefault2(self):
         config = Config({'foo': {
             'bar': 'baz',
         }})
 
-<<<<<<< HEAD
-        assert config.get('foo') == {
-=======
         self.assertEqual(config.get_config('foo'), {
->>>>>>> 218ff259
-            'bar': 'baz',
-        }
+            'bar': 'baz',
+        })
 
         config.setdefault('foo', {
             'bar': 'wooo',
             'doo': 'ding',
         })
 
-<<<<<<< HEAD
-        assert config.get('foo', 'bar') == 'baz'
-        assert config.get('foo', 'doo') == 'ding'
-=======
-        self.assertEqual(config.get_config('foo', 'bar'), 'baz')
-        self.assertEqual(config.get_config('foo', 'doo'), 'ding')
->>>>>>> 218ff259
+        self.assertEqual(config.get_config('foo', 'bar'), 'baz')
+        self.assertEqual(config.get_config('foo', 'doo'), 'ding')
 
     def test_setitem(self):
         config = Config()
         config['foo'] = {'bar': 'baz'}
 
-<<<<<<< HEAD
+        self.assertEqual(config, {'foo': {'bar': 'baz'}})
+        self.assertEqual(config['foo'], {'bar': 'baz'})
+
+    def test_init_no_dict_values(self):
+        self.assertRaises(AssertionError, Config, {'foo': 'bar'})
+        self.assertRaises(AssertionError, Config, {'foo': None})
+        self.assertRaises(AssertionError, Config, 'foo')
+
+    def test_init_no_dict_default(self):
+        self.assertRaises(AssertionError, Config, {}, {'foo': 'bar'})
+        self.assertRaises(AssertionError, Config, {}, {'foo': None})
+        self.assertRaises(AssertionError, Config, {}, 'foo')
+
+    def test_update_no_dict_values(self):
+        config = Config()
+
+        self.assertRaises(AssertionError, config.update, {'foo': 'bar'}, 'baz')
+        self.assertRaises(AssertionError, config.update, {'foo': None}, 'baz')
+        self.assertRaises(AssertionError, config.update, 'foo', 'bar')
+
+    def test_setdefault_no_dict_values(self):
+        config = Config()
+
+        self.assertRaises(AssertionError, config.setdefault, 'foo', 'bar')
+        self.assertRaises(AssertionError, config.setdefault, 'foo', None)
+
+    def test_setitem_no_dict_values(self):
+        config = Config()
+
         def setitem(key, value):
             config[key] = value
             return config
 
-        assert setitem('foo', {'bar': 'baz'}) == {'foo': {'bar': 'baz'}}
-=======
-        self.assertEqual(config, {'foo': {'bar': 'baz'}})
-        self.assertEqual(config['foo'], {'bar': 'baz'})
->>>>>>> 218ff259
-
-    def test_init_no_dict_values(self):
-        assert_raises(AssertionError, Config, {'foo': 'bar'})
-        assert_raises(AssertionError, Config, {'foo': None})
-        assert_raises(AssertionError, Config, 'foo')
-
-    def test_init_no_dict_default(self):
-        assert_raises(AssertionError, Config, {}, {'foo': 'bar'})
-        assert_raises(AssertionError, Config, {}, {'foo': None})
-        assert_raises(AssertionError, Config, {}, 'foo')
-
-    def test_update_no_dict_values(self):
-        config = Config()
-
-        assert_raises(AssertionError, config.update, {'foo': 'bar'}, 'baz')
-        assert_raises(AssertionError, config.update, {'foo': None}, 'baz')
-        assert_raises(AssertionError, config.update, 'foo', 'bar')
-
-    def test_setdefault_no_dict_values(self):
-        config = Config()
-
-        assert_raises(AssertionError, config.setdefault, 'foo', 'bar')
-        assert_raises(AssertionError, config.setdefault, 'foo', None)
-
-    def test_setitem_no_dict_values(self):
-        config = Config()
-
-        def setitem(key, value):
-            config[key] = value
-            return config
-
-        assert_raises(AssertionError, setitem, 'foo', 'bar')
-        assert_raises(AssertionError, setitem, 'foo', None)
-
-
-<<<<<<< HEAD
-class TestGetConfig(unittest.TestCase):
-=======
+        self.assertRaises(AssertionError, setitem, 'foo', 'bar')
+        self.assertRaises(AssertionError, setitem, 'foo', None)
+
+
 class TestLoadConfig(unittest.TestCase):
     def tearDown(self):
         local.__release_local__()
 
->>>>>>> 218ff259
     def test_default_config(self):
         config = Config()
 
         from resources.template import default_config as template_config
         from resources.i18n import default_config as i18n_config
 
-<<<<<<< HEAD
-        assert config.get_or_load('resources.template', 'templates_dir') == template_config['templates_dir']
-        assert config.get_or_load('resources.i18n', 'locale') == i18n_config['locale']
-        assert config.get_or_load('resources.i18n', 'timezone') == i18n_config['timezone']
-=======
         self.assertEqual(config.get_config('resources.template', 'templates_dir'), template_config['templates_dir'])
         self.assertEqual(config.get_config('resources.i18n', 'locale'), i18n_config['locale'])
         self.assertEqual(config.get_config('resources.i18n', 'timezone'), i18n_config['timezone'])
->>>>>>> 218ff259
 
     def test_default_config_with_non_existing_key(self):
         config = Config()
@@ -269,17 +183,10 @@
         from resources.i18n import default_config as i18n_config
 
         # In the first time the module config will be loaded normally.
-<<<<<<< HEAD
-        assert config.get_or_load('resources.i18n', 'locale') == i18n_config['locale']
-
-        # In the second time it won't be loaded, but won't find the value and then use the default.
-        assert config.get_or_load('resources.i18n', 'i_dont_exist', 'foo') == 'foo'
-=======
         self.assertEqual(config.get_config('resources.i18n', 'locale'), i18n_config['locale'])
 
         # In the second time it won't be loaded, but won't find the value and then use the default.
         self.assertEqual(config.get_config('resources.i18n', 'i_dont_exist', 'foo'), 'foo')
->>>>>>> 218ff259
 
     def test_override_config(self):
         config = Config({
@@ -292,15 +199,9 @@
             },
         })
 
-<<<<<<< HEAD
-        assert config.get_or_load('resources.template', 'templates_dir') == 'apps/templates'
-        assert config.get_or_load('resources.i18n', 'locale') == 'pt_BR'
-        assert config.get_or_load('resources.i18n', 'timezone') == 'America/Sao_Paulo'
-=======
         self.assertEqual(config.get_config('resources.template', 'templates_dir'), 'apps/templates')
         self.assertEqual(config.get_config('resources.i18n', 'locale'), 'pt_BR')
         self.assertEqual(config.get_config('resources.i18n', 'timezone'), 'America/Sao_Paulo')
->>>>>>> 218ff259
 
     def test_override_config2(self):
         config = Config({
@@ -309,125 +210,64 @@
             },
         })
 
-<<<<<<< HEAD
-        assert config.get_or_load('resources.i18n', 'locale') == 'en_US'
-        assert config.get_or_load('resources.i18n', 'timezone') == 'America/Sao_Paulo'
-=======
         self.assertEqual(config.get_config('resources.i18n', 'locale'), 'en_US')
         self.assertEqual(config.get_config('resources.i18n', 'timezone'), 'America/Sao_Paulo')
->>>>>>> 218ff259
 
     def test_get(self):
         config = Config({'foo': {
             'bar': 'baz',
         }})
 
-<<<<<<< HEAD
-        assert config.get_or_load('foo', 'bar') == 'baz'
-=======
-        self.assertEqual(config.get_config('foo', 'bar'), 'baz')
->>>>>>> 218ff259
+        self.assertEqual(config.get_config('foo', 'bar'), 'baz')
 
     def test_get_with_default(self):
         config = Config()
 
-<<<<<<< HEAD
-        assert config.get_or_load('resources.i18n', 'bar', 'baz') == 'baz'
-=======
         self.assertEqual(config.get_config('resources.i18n', 'bar', 'baz'), 'baz')
->>>>>>> 218ff259
 
     def test_get_with_default_and_none(self):
         config = Config({'foo': {
             'bar': None,
         }})
 
-<<<<<<< HEAD
-        assert config.get_or_load('foo', 'bar', 'ooops') is None
-
-    def test_get_with_default_and_module_load(self):
-        config = Config()
-        assert config.get_or_load('resources.i18n', 'locale') == 'en_US'
-        assert config.get_or_load('resources.i18n', 'locale', 'foo') == 'en_US'
-=======
         self.assertEqual(config.get_config('foo', 'bar', 'ooops'), None)
 
     def test_get_with_default_and_module_load(self):
         config = Config()
         self.assertEqual(config.get_config('resources.i18n', 'locale'), 'en_US')
         self.assertEqual(config.get_config('resources.i18n', 'locale', 'foo'), 'en_US')
->>>>>>> 218ff259
-
-    @raises(KeyError)
+
     def test_required_config(self):
         config = Config()
-<<<<<<< HEAD
-        config.get_or_load('resources.i18n', 'required')
-=======
         self.assertRaises(KeyError, config.get_config, 'resources.i18n', 'foo')
->>>>>>> 218ff259
-
-    @raises(KeyError)
+
     def test_missing_module(self):
         config = Config()
-<<<<<<< HEAD
-        assert config.get_or_load('i_dont_exist', 'i_dont_exist') == 'baz'
-=======
         self.assertRaises(KeyError, config.get_config, 'i_dont_exist', 'i_dont_exist')
->>>>>>> 218ff259
-
-    @raises(KeyError)
+
     def test_missing_module2(self):
         config = Config()
-<<<<<<< HEAD
-        assert config.get_or_load('i_dont_exist') == 'baz'
-=======
         self.assertRaises(KeyError, config.get_config, 'i_dont_exist')
->>>>>>> 218ff259
-
-    @raises(KeyError)
+
     def test_missing_key(self):
         config = Config()
-<<<<<<< HEAD
-        config.get_or_load('resources.i18n', 'i_dont_exist')
-=======
         self.assertRaises(KeyError, config.get_config, 'resources.i18n', 'i_dont_exist')
->>>>>>> 218ff259
-
-    @raises(KeyError)
+
     def test_missing_default_config(self):
         config = Config()
-<<<<<<< HEAD
-        assert config.get_or_load('webapp2', 'foo') == 'baz'
-
-    def test_app_get_config(self):
+        self.assertRaises(KeyError, config.get_config, 'tipfy', 'foo')
+
+    def test_request_handler_get_config(self):
         app = Tipfy()
 
-        assert app.get_config('resources.i18n', 'locale') == 'en_US'
-        assert app.get_config('resources.i18n', 'locale', 'foo') == 'en_US'
-        assert app.get_config('resources.i18n') == {
+        handler = RequestHandler(app, None)
+
+        self.assertEqual(handler.get_config('resources.i18n', 'locale'), 'en_US')
+        self.assertEqual(handler.get_config('resources.i18n', 'locale', 'foo'), 'en_US')
+        self.assertEqual(handler.get_config('resources.i18n'), {
             'locale': 'en_US',
             'timezone': 'America/Chicago',
             'required': REQUIRED_VALUE,
-        }
-=======
-        self.assertRaises(KeyError, config.get_config, 'tipfy', 'foo')
->>>>>>> 218ff259
-
-    def test_request_handler_get_config(self):
-        app = Tipfy()
-
-        handler = RequestHandler(app, None)
-
-        assert handler.get_config('resources.i18n', 'locale') == 'en_US'
-        assert handler.get_config('resources.i18n', 'locale', 'foo') == 'en_US'
-        assert handler.get_config('resources.i18n') == {
-            'locale': 'en_US',
-            'timezone': 'America/Chicago',
-            'required': REQUIRED_VALUE,
-<<<<<<< HEAD
-        }
-=======
         })
 
 
@@ -531,5 +371,4 @@
     def test_get_config(self):
         app = Tipfy()
         self.assertEqual(get_config('resources.i18n', 'locale'), 'en_US')
-    '''
->>>>>>> 218ff259
+    '''